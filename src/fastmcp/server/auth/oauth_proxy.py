--- conflicted
+++ resolved
@@ -576,20 +576,11 @@
 
         self._client_storage: AsyncKeyValue = client_storage or MemoryStore()
 
-<<<<<<< HEAD
-        if isinstance(self._client_storage, MemoryStore):
-            from warnings import warn
-
-            warn(
-                message="Using in-memory client storage is not recommended for production use -- "
-                + "clients will be lost on server restart which may require manual clean-up of oauth information on the client."
-=======
         # Warn if using MemoryStore in production
-        if client_storage is None or isinstance(client_storage, MemoryStore):
+        if isinstance(client_storage, MemoryStore):
             logger.warning(
                 "Using in-memory storage - all OAuth state will be lost on restart. "
                 "For production, configure persistent storage (Redis, PostgreSQL, etc.)."
->>>>>>> a901d5b0
             )
 
         self._client_store = PydanticAdapter[ProxyDCRClient](
